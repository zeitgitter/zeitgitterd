# Installation
PREFIX		= /usr/local
SBINDIR		= ${PREFIX}/sbin
LIBDIR		= ${PREFIX}/lib
PYMODDIR	= ${LIBDIR}/python/zeitgitter
ZEITGITTERHOME	= /var/lib/zeitgitter
WEBDIR		= ${ZEITGITTERHOME}/web
REPODIR		= ${ZEITGITTERHOME}/repo
ETCDIR		= /etc
SYSTEMDDIR	= ${ETCDIR}/systemd/system

# Color
ACT		= \033[7;34m
INFO		= \033[7;32m
NORM		= \033[0m

# Tests
DAEMONTEMP	:= $(shell mktemp -d)
KEYID		= 353DFEC512FA47C7
KEYHOME		= ${CURDIR}/zeitgitter/tests/gnupg/
DAEMONPARAMS	= \
	--keyid ${KEYID} \
	--own-url https://hagrid.snakeoil \
	--owner '?' --contact '?' --country '?' \
	--gnupg-home ${KEYHOME} \
	--commit-interval 1m \
	--commit-offset 30s \
	--repository ${DAEMONTEMP} \
	--upstream-timestamp stupid-timestamps=http://127.0.0.1:8080

# For `gpg` and `git commit -S`
export GNUPGHOME= ${KEYHOME}
# For tests
export DAEMONREPO=${DAEMONTEMP}

all:
	@echo 'Nothing needs to be done for "all"; use "install", "apt", or "test" instead'

install:
	if ! groups zeitgitter > /dev/null 2>&1; then \
		adduser --system --disabled-password --disabled-login --group --home ${ZEITGITTERHOME} --gecos "Independent GIT Timestamper" zeitgitter; \
	fi
	mkdir -p ${PYMODDIR}
	install -t ${SBINDIR} zeitgitterd.py
	install -t ${PYMODDIR} zeitgitter/*.py
	py3compile ${PYMODDIR}/*.py
	if [ ! -d ${WEBDIR} ]; then \
		install -o zeitgitter -d ${WEBDIR}; \
		install -o zeitgitter -m 644 -t ${WEBDIR} web/*; \
	else \
		echo "${INFO}* Not updating ${WEBDIR}${NORM}"; \
	fi
	if grep -q _ZEITGITTER_ ${WEBDIR}/*; then echo "${ACT}* Please adapt ${WEBDIR} to your needs${NORM}"; fi
	install -d -o zeitgitter ${REPODIR}
# /etc/zeitgitter.conf contains passwords, so restrict access
	if [ ! -f ${ETCDIR}/zeitgitter.conf ]; then \
		install -o zeitgitter -m 600 sample-zeitgitter.conf ${ETCDIR}/zeitgitter.conf; \
		echo "${ACT}* Customize ${ETCDIR}/zeitgitter.conf${NORM}"; \
	else \
		echo "${INFO}* Not updating ${ETCDIR}/zeitgitter.conf${NORM}"; \
	fi
<<<<<<< HEAD
	${SBINDIR}/zeitgitterd.py &
	if [ ! -d ${REPODIR}/.git ]; then \
		sudo -Hu zeitgitter git init ${REPODIR}; \
		echo "${INFO}* Initialized repo${NORM}"; \
	fi
	if [ ! -s ${REPODIR}/pubkey.asc ]; then \
		if sudo -Hu zeitgitter wget --no-verbose -O ${REPODIR}/pubkey.asc 'http://127.0.0.1:15177/?request=get-public-key-v1'; then \
			(cd ${REPODIR} && sudo -Hu zeitgitter git add pubkey.asc); \
			echo "${INFO}* Added public key${NORM}"; \
			if sudo -Hu zeitgitter gpg --list-packets ${REPODIR}/pubkey.asc | \
				sudo -Hu zeitgitter tools/set-git-config-from-pubkey.py ${REPODIR}; then \
				echo "${INFO}* Set git repo user identity from pubkey.asc${NORM}"; \
			fi; \
		else \
			echo "${ACT}* Cannot obtain public key${NORM}"; \
			rm ${REPODIR}/pubkey.asc; \
		fi; \
	fi
	sudo -Hu zeitgitter touch ${REPODIR}/hashes.work
=======

install-postsetup:
	if [ ! -f ${SYSTEMDDIR}/zeitgitter.socket ]; then \
		install -m 644 -t ${SYSTEMDDIR} systemd/*; \
		systemctl daemon-reload; \
	else \
		echo "${INFO}* Not updating ${SYSTEMDDIR}/zeitgitter.*${NORM}"; \
	fi
	if [ ! -d ${ZEITGITTERHOME}/.gnupg ]; then \
		systemctl enable zeitgitter.service zeitgitter.socket; \
		echo "${ACT}* Please create an OpenPGP key, see ../doc/Cryptography.md${NORM}"; \
	else \
		systemctl restart zeitgitter.service; \
	fi
>>>>>>> 803e4e4e

apt:
	apt install git python3-pygit2 python3-gnupg python3-configargparse python3-nose


test tests:	unit-tests system-tests

unit-tests:
	nosetests3

system-tests: prepare-tmp-git kill-daemon
## Start daemon
	ZEITGITTER_FAKE_TIME=1551155115 ./zeitgitterd.py ${DAEMONPARAMS} &
## Wait for daemon to be ready
	sleep 0.5
## Run tests with daemon
	@d=`mktemp -d`; for i in tests/*; do echo; echo ===== $$i $$d; $$i $$d || exit 1; done; echo ===== Cleanup; ${RM} -r $$d
## Cleanup
	${RM} -r ${DAEMONTEMP}
	killall zeitgitterd.py

kill-daemon:
	-killall zeitgitterd.py 2>/dev/null; exit 0

prepare-tmp-git:
	git init ${DAEMONTEMP}
	chmod 700 ${KEYHOME}
# Avoid "gpg: WARNING: unsafe permissions on homedir"
	gpg --export -a ${KEYID} > ${DAEMONTEMP}/pubkey.asc
	cd ${DAEMONTEMP} && git add pubkey.asc
	cd ${DAEMONTEMP} && git commit -S${KEYID} -m "Start timestamping"

run-test-daemon: prepare-tmp-git kill-daemon
	./zeitgitterd.py ${DAEMONPARAMS}
run-test-daemon-fake-time: prepare-tmp-git kill-daemon
	ZEITGITTER_FAKE_TIME=1551155115 ./zeitgitterd.py ${DAEMONPARAMS}<|MERGE_RESOLUTION|>--- conflicted
+++ resolved
@@ -59,27 +59,6 @@
 	else \
 		echo "${INFO}* Not updating ${ETCDIR}/zeitgitter.conf${NORM}"; \
 	fi
-<<<<<<< HEAD
-	${SBINDIR}/zeitgitterd.py &
-	if [ ! -d ${REPODIR}/.git ]; then \
-		sudo -Hu zeitgitter git init ${REPODIR}; \
-		echo "${INFO}* Initialized repo${NORM}"; \
-	fi
-	if [ ! -s ${REPODIR}/pubkey.asc ]; then \
-		if sudo -Hu zeitgitter wget --no-verbose -O ${REPODIR}/pubkey.asc 'http://127.0.0.1:15177/?request=get-public-key-v1'; then \
-			(cd ${REPODIR} && sudo -Hu zeitgitter git add pubkey.asc); \
-			echo "${INFO}* Added public key${NORM}"; \
-			if sudo -Hu zeitgitter gpg --list-packets ${REPODIR}/pubkey.asc | \
-				sudo -Hu zeitgitter tools/set-git-config-from-pubkey.py ${REPODIR}; then \
-				echo "${INFO}* Set git repo user identity from pubkey.asc${NORM}"; \
-			fi; \
-		else \
-			echo "${ACT}* Cannot obtain public key${NORM}"; \
-			rm ${REPODIR}/pubkey.asc; \
-		fi; \
-	fi
-	sudo -Hu zeitgitter touch ${REPODIR}/hashes.work
-=======
 
 install-postsetup:
 	if [ ! -f ${SYSTEMDDIR}/zeitgitter.socket ]; then \
@@ -94,7 +73,6 @@
 	else \
 		systemctl restart zeitgitter.service; \
 	fi
->>>>>>> 803e4e4e
 
 apt:
 	apt install git python3-pygit2 python3-gnupg python3-configargparse python3-nose
