# Installation
PREFIX		= /usr/local
SBINDIR		= ${PREFIX}/sbin
LIBDIR		= ${PREFIX}/lib
PYMODDIR	= ${LIBDIR}/python/zeitgitter
ZEITGITTERHOME	= /var/lib/zeitgitter
WEBDIR		= ${PYMODDIR}/web
REPODIR		= ${ZEITGITTERHOME}/repo
ETCDIR		= /etc
SYSTEMDDIR	= ${ETCDIR}/systemd/system

OWNER		= zeitgitter

# Color
ACT		= \033[7;34m
INFO		= \033[7;32m
NORM		= \033[0m

# Tests
DAEMONTEMP	:= $(shell mktemp -d)
KEYID		= 353DFEC512FA47C7
KEYHOME		= ${DAEMONTEMP}/gnupg
KEYHOMEIN	= ${CURDIR}/zeitgitter/tests/gnupg/
DAEMONPARAMS	= \
	--number-of-gpg-agents=3 \
	--keyid ${KEYID} \
	--own-url https://hagrid.snakeoil \
	--owner '?' --contact '?' --country '?' \
	--gnupg-home ${KEYHOME} \
	--commit-interval 1m \
	--commit-offset 30s \
	--repository ${DAEMONTEMP} \
	--listen-port 15178 \
	--upstream-timestamp stupid-timestamps=http://127.0.0.1:15178

# For `gpg` and `git commit -S`
export GNUPGHOME= ${KEYHOME}
# For tests
export DAEMONREPO=${DAEMONTEMP}

all:
	@echo 'Nothing needs to be done for "all"; use "install", "apt", or "test" instead'

# ----- Installing

install: install-presetup install-files install-postsetup

install-presetup:
	if ! groups ${OWNER} > /dev/null 2>&1; then \
		adduser --system --disabled-password --disabled-login --group \
			--home ${ZEITGITTERHOME} \
			--gecos "Independent GIT Timestamper" ${OWNER}; \
	fi

install-files:
	mkdir -p ${PYMODDIR}
	install -t ${SBINDIR} zeitgitterd.py
	install -t ${PYMODDIR} zeitgitter/*.py
	py3compile ${PYMODDIR}/*.py
	if [ ! -d ${WEBDIR} ]; then \
		install -o ${OWNER} -d ${WEBDIR}; \
		install -o ${OWNER} -m 644 -t ${WEBDIR} zeitgitter/web/*; \
	else \
		echo "${INFO}* Not updating ${WEBDIR}${NORM}"; \
	fi
	if grep -q _ZEITGITTER_ ${WEBDIR}/*; then echo "${ACT}* Please adapt ${WEBDIR} to your needs${NORM}"; fi
	install -d -o ${OWNER} ${REPODIR}
# /etc/zeitgitter.conf contains passwords, so restrict access
	if [ ! -f ${ETCDIR}/zeitgitter.conf ]; then \
		install -o ${OWNER} -m 600 zeitgitter/sample.conf ${ETCDIR}/zeitgitter.conf; \
		echo "${ACT}* Customize ${ETCDIR}/zeitgitter.conf${NORM}"; \
	else \
		echo "${INFO}* Not updating ${ETCDIR}/zeitgitter.conf${NORM}"; \
	fi

install-postsetup:
	if [ ! -f ${SYSTEMDDIR}/zeitgitter.socket ]; then \
		install -m 644 -t ${SYSTEMDDIR} systemd/*; \
		systemctl daemon-reload; \
	else \
		echo "${INFO}* Not updating ${SYSTEMDDIR}/zeitgitter.*${NORM}"; \
	fi
	if [ ! -d ${ZEITGITTERHOME}/.gnupg ]; then \
		systemctl enable zeitgitter.service zeitgitter.socket; \
		echo "${ACT}* Please create an OpenPGP key, see ../doc/Cryptography.md${NORM}"; \
	else \
		systemctl restart zeitgitter.service; \
	fi


apt:
	apt install git python3-pygit2 python3-gnupg python3-configargparse python3-nose

python-package:
	${RM} -f dist/*
	./setup.py sdist bdist_wheel

pypi:	python-package
	twine upload dist/*

# ----- Testing

test tests:	unit-tests system-tests

unit-tests:
	nosetests3

system-tests: prepare-tmp-git kill-daemon
## Start daemon
	ZEITGITTER_FAKE_TIME=1551155115 ./zeitgitterd.py ${DAEMONPARAMS} &
## Wait for daemon to be ready
	sleep 0.5
## Run tests with daemon
	@d=`mktemp -d`; for i in tests/[0-9][0-9]-*; do echo; echo ===== $$i $$d; $$i $$d || exit 1; done; echo ===== Cleanup; ${RM} -r $$d
## Cleanup
	${RM} -r ${DAEMONTEMP}
	killall zeitgitterd.py

kill-daemon:
	-killall zeitgitterd.py 2>/dev/null; exit 0

prepare-tmp-git:
	git init ${DAEMONTEMP}
	cp -rp ${KEYHOMEIN} ${KEYHOME}
	chmod 700 ${KEYHOME}
# Avoid "gpg: WARNING: unsafe permissions on homedir"
	gpg --export -a ${KEYID} > ${DAEMONTEMP}/pubkey.asc
	cd ${DAEMONTEMP} && git add pubkey.asc
	cd ${DAEMONTEMP} && git commit -S${KEYID} -m "Start timestamping"

run-test-daemon: prepare-tmp-git kill-daemon
	./zeitgitterd.py ${DAEMONPARAMS}
run-test-daemon-fake-time: prepare-tmp-git kill-daemon
	ZEITGITTER_FAKE_TIME=1551155115 ./zeitgitterd.py ${DAEMONPARAMS}

##################################
#
# Create multi-platform docker image. If you have native systems around, using
# them will be much more efficient at build time. See e.g.
# https://netfuture.ch/2020/05/multi-arch-docker-image-easy/
BUILDXDETECT = ${HOME}/.docker/cli-plugins/docker-buildx
# Just one of the many files created
QEMUDETECT = /proc/sys/fs/binfmt_misc/qemu-m68k
# For version x.y.z, output "-t …:x.y -t …:x.y.z";
# for anything else, output nothing
BASETAG     = zeitgitter/zeitgitter
VERSIONTAGS = $(shell sed -n -e 's,^VERSION = .\(\([0-9].[0-9]\).[0-9]\).$$,-t ${BASETAG}:\1 -t ${BASETAG}:\2,p' zeitgitter/version.py)
# debian:buster-slim also supports
# linux/arm64/v8,linux/mips64le,linux/ppc64le,linux/s390x. If there is demand,
# I'll happily add them to the default build.
PLATFORMS  = linux/amd64,linux/386,linux/arm64,linux/arm/v7,linux/arm/v6

docker-multiarch: qemu buildx docker-multiarch-builder
	docker buildx build --builder docker-multiarch --pull --push \
		--platform ${PLATFORMS} ${VERSIONTAGS} \
		-t ${BASETAG}:latest zeitgitter

.PHONY: qemu buildx docker-multiarch-builder

qemu:	${QEMUDETECT}
${QEMUDETECT}:
<<<<<<< HEAD
	docker run --rm --privileged multiarch/qemu-user-static --reset -p yes
=======
        docker pull multiarch/qemu-user-static
	docker run --privileged multiarch/qemu-user-static --reset -p yes
	docker ps -a | sed -n 's, *multiarch/qemu-user-static.*,,p' \
	  | (xargs docker rm 2>&1 || \
	    echo "Cannot remove docker container on ZFS; retry after next reboot") \
	  | grep -v 'dataset is busy'
>>>>>>> 08647d0c

buildx: ${BUILDXDETECT}
${BUILDXDETECT}:
	@echo
# Output of `uname -m` is too different 
	@echo '*** `docker buildx` missing. Install binary for this machine architecture'
	@echo '*** from `https://github.com/docker/buildx/releases/latest`'
	@echo '*** to `~/.docker/cli-plugins/docker-buildx` and `chmod +x` it.'
	@echo
	@exit 1

docker-multiarch-builder: qemu buildx
	if ! docker buildx ls | grep -w docker-multiarch > /dev/null; then \
		docker buildx create --name docker-multiarch && \
		docker buildx inspect --builder docker-multiarch --bootstrap; \
	fi

# Create a docker image from the current tree
docker-dev:python-package
	${RM} -rf zeitgitter-dev
	mkdir -p zeitgitter-dev persistent-data-dev
	cp dist/zeitgitterd-*.whl zeitgitter-dev
	for i in Dockerfile sample.conf stamper.asc; do \
		(echo "### THIS FILE WAS AUTOGENERATED, CHANGES WILL BE LOST ###" && \
		sed -e 's/^##DEVONLY## *//' -e '/##PRODONLY##$$/d' \
		< zeitgitter/$$i ) > zeitgitter-dev/$$i; done
	for i in run-zeitgitterd.sh health.sh; do \
		(head -1 zeitgitter/$$i && \
		echo "### THIS FILE WAS AUTOGENERATED, CHANGES WILL BE LOST ###" && \
		sed -e 's/^##DEVONLY## *//' -e '/##PRODONLY##$$/d' \
		< zeitgitter/$$i ) > zeitgitter-dev/$$i && \
		chmod +x zeitgitter-dev/$$i; done
	sudo docker build zeitgitter-dev<|MERGE_RESOLUTION|>--- conflicted
+++ resolved
@@ -159,16 +159,12 @@
 
 qemu:	${QEMUDETECT}
 ${QEMUDETECT}:
-<<<<<<< HEAD
-	docker run --rm --privileged multiarch/qemu-user-static --reset -p yes
-=======
         docker pull multiarch/qemu-user-static
 	docker run --privileged multiarch/qemu-user-static --reset -p yes
 	docker ps -a | sed -n 's, *multiarch/qemu-user-static.*,,p' \
 	  | (xargs docker rm 2>&1 || \
 	    echo "Cannot remove docker container on ZFS; retry after next reboot") \
 	  | grep -v 'dataset is busy'
->>>>>>> 08647d0c
 
 buildx: ${BUILDXDETECT}
 ${BUILDXDETECT}:
