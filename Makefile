--- conflicted
+++ resolved
@@ -53,23 +53,15 @@
 
 install-files-docker:
 	mkdir -p ${PYMODDIR}
-<<<<<<< HEAD
-	install -t / zeitgitterd.py docker/dockgitter.sh
-=======
 	install -t / zeitgitterd.py docker/zeitgitter/dockgitter.sh
->>>>>>> 8caf6e4f
 	install -t ${PYMODDIR} zeitgitter/*.py
 	py3compile ${PYMODDIR}/*.py
 	install -d ${WEBDIR}
 	install -m 644 -t ${WEBDIR} zeitgitter/web/*
 	install -d ${REPODIR}
-<<<<<<< HEAD
-	install -m 600 sample-zeitgitter.conf ${ETCDIR}/zeitgitter.conf
-=======
 # Activate DOCKER_ACTIVATE_LINE lines
 	sed -e '/DOCKER_ACTIVATE_LINE/s/^[#; ]*//' \
 		< sample-zeitgitter.conf > /etc/zeitgitter.conf
->>>>>>> 8caf6e4f
 
 install-files:
 	mkdir -p ${PYMODDIR}
@@ -86,11 +78,7 @@
 	install -d -o ${OWNER} ${REPODIR}
 # /etc/zeitgitter.conf contains passwords, so restrict access
 	if [ ! -f ${ETCDIR}/zeitgitter.conf ]; then \
-<<<<<<< HEAD
-		install -o zeitgitter -m 600 sample-zeitgitter.conf ${ETCDIR}/zeitgitter.conf; \
-=======
 		install -o ${OWNER} -m 600 sample-zeitgitter.conf ${ETCDIR}/zeitgitter.conf; \
->>>>>>> 8caf6e4f
 		echo "${ACT}* Customize ${ETCDIR}/zeitgitter.conf${NORM}"; \
 	else \
 		echo "${INFO}* Not updating ${ETCDIR}/zeitgitter.conf${NORM}"; \
