# Installation
PREFIX		= /usr/local
SBINDIR		= ${PREFIX}/sbin
LIBDIR		= ${PREFIX}/lib
PYMODDIR	= ${LIBDIR}/python/zeitgitter
ZEITGITTERHOME	= /var/lib/zeitgitter
WEBDIR		= ${PYMODDIR}/web
REPODIR		= ${ZEITGITTERHOME}/repo
ETCDIR		= /etc
SYSTEMDDIR	= ${ETCDIR}/systemd/system

# Color
ACT		= \033[7;34m
INFO		= \033[7;32m
NORM		= \033[0m

# Tests
DAEMONTEMP	:= $(shell mktemp -d)
KEYID		= 353DFEC512FA47C7
KEYHOME		= ${CURDIR}/zeitgitter/tests/gnupg/
DAEMONPARAMS	= \
	--keyid ${KEYID} \
	--own-url https://hagrid.snakeoil \
	--owner '?' --contact '?' --country '?' \
	--gnupg-home ${KEYHOME} \
	--commit-interval 1m \
	--commit-offset 30s \
	--repository ${DAEMONTEMP} \
	--upstream-timestamp stupid-timestamps=http://127.0.0.1:8080

# For `gpg` and `git commit -S`
export GNUPGHOME= ${KEYHOME}
# For tests
export DAEMONREPO=${DAEMONTEMP}

all:
	@echo 'Nothing needs to be done for "all"; use "install", "apt", or "test" instead'

# ----- Installing

install: install-presetup install-files install-postsetup

install-presetup:
	if ! groups zeitgitter > /dev/null 2>&1; then \
		adduser --system --disabled-password --disabled-login --group --home ${ZEITGITTERHOME} --gecos "Independent GIT Timestamper" zeitgitter; \
	fi

install-files:
	mkdir -p ${PYMODDIR}
	install -t ${SBINDIR} zeitgitterd.py
	install -t ${PYMODDIR} zeitgitter/*.py
	py3compile ${PYMODDIR}/*.py
	if [ ! -d ${WEBDIR} ]; then \
		install -o zeitgitter -d ${WEBDIR}; \
		install -o zeitgitter -m 644 -t ${WEBDIR} zeitgitter/web/*; \
	else \
		echo "${INFO}* Not updating ${WEBDIR}${NORM}"; \
	fi
	if grep -q _ZEITGITTER_ ${WEBDIR}/*; then echo "${ACT}* Please adapt ${WEBDIR} to your needs${NORM}"; fi
	install -d -o zeitgitter ${REPODIR}
# /etc/zeitgitter.conf contains passwords, so restrict access
	if [ ! -f ${ETCDIR}/zeitgitter.conf ]; then \
<<<<<<< HEAD
		install -o zeitgitter -m 600 zeitgitter/zeitgitter.conf ${ETCDIR}/zeitgitter.conf; \
=======
		install -o zeitgitter -m 600 sample-zeitgitter.conf ${ETCDIR}/zeitgitter.conf; \
>>>>>>> 2af85d14
		echo "${ACT}* Customize ${ETCDIR}/zeitgitter.conf${NORM}"; \
	else \
		echo "${INFO}* Not updating ${ETCDIR}/zeitgitter.conf${NORM}"; \
	fi

install-postsetup:
	if [ ! -f ${SYSTEMDDIR}/zeitgitter.socket ]; then \
		install -m 644 -t ${SYSTEMDDIR} systemd/*; \
		systemctl daemon-reload; \
	else \
		echo "${INFO}* Not updating ${SYSTEMDDIR}/zeitgitter.*${NORM}"; \
	fi

install-postsetup:
	if [ ! -d ${ZEITGITTERHOME}/.gnupg ]; then \
		systemctl enable zeitgitter.service zeitgitter.socket; \
		echo "${ACT}* Please create an OpenPGP key, see ../doc/Cryptography.md${NORM}"; \
	else \
		systemctl restart zeitgitter.service; \
	fi

apt:
	apt install git python3-pygit2 python3-gnupg python3-configargparse python3-nose

pypi:
	${RM} -f dist/*
	./setup.py sdist bdist_wheel
	twine upload --repository-url https://test.pypi.org/legacy/ dist/*

# ----- Testing

test tests:	unit-tests system-tests

unit-tests:
	nosetests3

system-tests: prepare-tmp-git kill-daemon
## Start daemon
	ZEITGITTER_FAKE_TIME=1551155115 ./zeitgitterd.py ${DAEMONPARAMS} &
## Wait for daemon to be ready
	sleep 0.5
## Run tests with daemon
	@d=`mktemp -d`; for i in tests/*; do echo; echo ===== $$i $$d; $$i $$d || exit 1; done; echo ===== Cleanup; ${RM} -r $$d
## Cleanup
	${RM} -r ${DAEMONTEMP}
	killall zeitgitterd.py

kill-daemon:
	-killall zeitgitterd.py 2>/dev/null; exit 0

prepare-tmp-git:
	git init ${DAEMONTEMP}
	chmod 700 ${KEYHOME}
# Avoid "gpg: WARNING: unsafe permissions on homedir"
	gpg --export -a ${KEYID} > ${DAEMONTEMP}/pubkey.asc
	cd ${DAEMONTEMP} && git add pubkey.asc
	cd ${DAEMONTEMP} && git commit -S${KEYID} -m "Start timestamping"

run-test-daemon: prepare-tmp-git kill-daemon
	./zeitgitterd.py ${DAEMONPARAMS}
run-test-daemon-fake-time: prepare-tmp-git kill-daemon
	ZEITGITTER_FAKE_TIME=1551155115 ./zeitgitterd.py ${DAEMONPARAMS}<|MERGE_RESOLUTION|>--- conflicted
+++ resolved
@@ -4,7 +4,7 @@
 LIBDIR		= ${PREFIX}/lib
 PYMODDIR	= ${LIBDIR}/python/zeitgitter
 ZEITGITTERHOME	= /var/lib/zeitgitter
-WEBDIR		= ${PYMODDIR}/web
+WEBDIR		= ${ZEITGITTERHOME}/web
 REPODIR		= ${ZEITGITTERHOME}/repo
 ETCDIR		= /etc
 SYSTEMDDIR	= ${ETCDIR}/systemd/system
@@ -36,23 +36,17 @@
 all:
 	@echo 'Nothing needs to be done for "all"; use "install", "apt", or "test" instead'
 
-# ----- Installing
-
-install: install-presetup install-files install-postsetup
-
-install-presetup:
+install:
 	if ! groups zeitgitter > /dev/null 2>&1; then \
 		adduser --system --disabled-password --disabled-login --group --home ${ZEITGITTERHOME} --gecos "Independent GIT Timestamper" zeitgitter; \
 	fi
-
-install-files:
 	mkdir -p ${PYMODDIR}
 	install -t ${SBINDIR} zeitgitterd.py
 	install -t ${PYMODDIR} zeitgitter/*.py
 	py3compile ${PYMODDIR}/*.py
 	if [ ! -d ${WEBDIR} ]; then \
 		install -o zeitgitter -d ${WEBDIR}; \
-		install -o zeitgitter -m 644 -t ${WEBDIR} zeitgitter/web/*; \
+		install -o zeitgitter -m 644 -t ${WEBDIR} web/*; \
 	else \
 		echo "${INFO}* Not updating ${WEBDIR}${NORM}"; \
 	fi
@@ -60,11 +54,7 @@
 	install -d -o zeitgitter ${REPODIR}
 # /etc/zeitgitter.conf contains passwords, so restrict access
 	if [ ! -f ${ETCDIR}/zeitgitter.conf ]; then \
-<<<<<<< HEAD
-		install -o zeitgitter -m 600 zeitgitter/zeitgitter.conf ${ETCDIR}/zeitgitter.conf; \
-=======
 		install -o zeitgitter -m 600 sample-zeitgitter.conf ${ETCDIR}/zeitgitter.conf; \
->>>>>>> 2af85d14
 		echo "${ACT}* Customize ${ETCDIR}/zeitgitter.conf${NORM}"; \
 	else \
 		echo "${INFO}* Not updating ${ETCDIR}/zeitgitter.conf${NORM}"; \
@@ -77,8 +67,6 @@
 	else \
 		echo "${INFO}* Not updating ${SYSTEMDDIR}/zeitgitter.*${NORM}"; \
 	fi
-
-install-postsetup:
 	if [ ! -d ${ZEITGITTERHOME}/.gnupg ]; then \
 		systemctl enable zeitgitter.service zeitgitter.socket; \
 		echo "${ACT}* Please create an OpenPGP key, see ../doc/Cryptography.md${NORM}"; \
@@ -89,12 +77,6 @@
 apt:
 	apt install git python3-pygit2 python3-gnupg python3-configargparse python3-nose
 
-pypi:
-	${RM} -f dist/*
-	./setup.py sdist bdist_wheel
-	twine upload --repository-url https://test.pypi.org/legacy/ dist/*
-
-# ----- Testing
 
 test tests:	unit-tests system-tests
 
