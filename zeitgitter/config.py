--- conflicted
+++ resolved
@@ -20,10 +20,7 @@
 
 # Configuration handling
 
-<<<<<<< HEAD
-=======
 import argparse
->>>>>>> 8caf6e4f
 import configargparse
 import datetime
 import logging as _logging
@@ -45,10 +42,7 @@
     # Config file in /etc or the program directory
     parser = configargparse.ArgumentParser(
         auto_env_var_prefix="zeitgitter_",
-<<<<<<< HEAD
-=======
         formatter_class=argparse.ArgumentDefaultsHelpFormatter,
->>>>>>> 8caf6e4f
         description="zeitgitterd.py — The Independent git Timestamping server.",
         default_config_files=['/etc/zeitgitter.conf',
             os.path.join(os.getenv('HOME'), 'zeitgitter.conf')])
@@ -90,36 +84,11 @@
                         required = True,
                         help="contact for this instance,"
                         " for HTML substitution")
-<<<<<<< HEAD
-    parser.add_argument('--commit-interval',
-                        default='4h',
-                        help="how often to commit")
-    parser.add_argument('--commit-offset',
-                        help="""when to commit within that interval; e.g. after
-                            37m19.3s. Default: Random choice in the interval.
-                            For a production server, please fix a value in
-                            the config file to avoid it jumping after every
-                            restart.""")
-    parser.add_argument('--webroot',
-                        default=moddir('web'),
-                        help="path to the webroot")
-    parser.add_argument('--repository',
-                        default=os.path.join(
-                            os.getenv('HOME', '/var/lib/zeitgitter'), 'repo'),
-                        help="path to the GIT repository")
-    parser.add_argument('--upstream-timestamp',
-                        default=
-                          'diversity-timestamps=https://diversity.zeitgitter.net'
-                          ' gitta-timestamps=https://gitta.zeitgitter.net',
-                        help="any number of <branch>=<URL> tuples of upstream"
-                        " Zeitgitter timestampers")
-=======
 
     # Server
     parser.add_argument('--webroot',
                         default=moddir('web'),
                         help="path to the webroot (default: module directory+'/web'")
->>>>>>> 8caf6e4f
     parser.add_argument('--listen-address',
                         default='127.0.0.1',  # Still not all machines support ::1
                         help="IP address to listen on")
@@ -143,34 +112,6 @@
     parser.add_argument('--gnupg-home',
                         default=os.getenv('GNUPGHOME',
                             os.getenv('HOME', '/var/lib/zeitgitter') + '/.gnupg'),
-<<<<<<< HEAD
-                        help="GnuPG Home Dir to use (default from "
-                            "$GNUPGHOME or $HOME/.gnupg)")
-    parser.add_argument('--external-pgp-timestamper-keyid',
-                        default="70B61F81",
-                        help="PGP key ID to obtain email cross-timestamps from")
-    parser.add_argument('--external-pgp-timestamper-to',
-                        default="clear@stamper.itconsult.co.uk",
-                        help="destination email address "
-                             "to obtain email cross-timestamps from")
-    parser.add_argument('--external-pgp-timestamper-from',
-                        default="mailer@stamper.itconsult.co.uk",
-                        help="email address used by PGP timestamper "
-                             "in its replies")
-    parser.add_argument('--mail-address', '--email-address',
-                        help="our email address; enables "
-                             "cross-timestamping from the PGP timestamper")
-    parser.add_argument('--smtp-server',
-                        help="SMTP server to use for "
-                             "sending mail to PGP Timestamper")
-    parser.add_argument('--imap-server',
-                        help="IMAP server to use for "
-                             "receiving mail from PGP Timestamper")
-    parser.add_argument('--mail-username',
-                        help="username to use for IMAP and SMTP")
-    parser.add_argument('--mail-password',
-                        help="password to use for IMAP and SMTP")
-=======
                         help="""GnuPG Home Dir to use (default from $GNUPGHOME
                             or $HOME/.gnupg or /var/lib/zeitgitter/.gnupg)""")
 
@@ -197,7 +138,6 @@
                         " Zeitgitter timestampers")
 
     # Pushing
->>>>>>> 8caf6e4f
     parser.add_argument('--push-repository',
                         default='',
                         help="""Space-separated list of repositores to push to;
@@ -250,18 +190,12 @@
             # See note in https://docs.python.org/3/library/logging.html#logging.getLevelName
             lvl = _logging.getLevelName(lvl.upper())
         _logging.getLogger(logger).setLevel(lvl)
-<<<<<<< HEAD
-
-    arg.commit_interval = zeitgitter.deltat.parse_time(arg.commit_interval)
-    if arg.mail_address is None:
-=======
 
     if arg.stamper_username is None:
         arg.stamper_username = arg.stamper_own_address
 
     arg.commit_interval = zeitgitter.deltat.parse_time(arg.commit_interval)
     if arg.stamper_own_address is None:
->>>>>>> 8caf6e4f
         if arg.commit_interval < datetime.timedelta(minutes=1):
             sys.exit("--commit-interval may not be shorter than 1m")
     else:
