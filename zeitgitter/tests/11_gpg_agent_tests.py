#!/usr/bin/python3 -tt
#
# zeitgitterd — Independent GIT Timestamping, HTTPS server
#
# Copyright (C) 2019 Marcel Waldvogel
#
# This program is free software: you can redistribute it and/or modify
# it under the terms of the GNU Affero General Public License as published
# by the Free Software Foundation, either version 3 of the License, or
# (at your option) any later version.
#
# This program is distributed in the hope that it will be useful,
# but WITHOUT ANY WARRANTY; without even the implied warranty of
# MERCHANTABILITY or FITNESS FOR A PARTICULAR PURPOSE.  See the
# GNU Affero General Public License for more details.
#
# You should have received a copy of the GNU Affero General Public License
# along with this program.  If not, see <https://www.gnu.org/licenses/>.
#

# Test GPG parallel signature creation

import os
import pathlib
import tempfile
import threading
import time

import zeitgitter.config
import zeitgitter.stamper


def assertEqual(a, b):
    if type(a) != type(b):
        raise AssertionError(
            "Assertion failed: Type mismatch %r (%s) != %r (%s)"
            % (a, type(a), b, type(b)))
    elif a != b:
        raise AssertionError(
            "Assertion failed: Value mismatch: %r (%s) != %r (%s)"
            % (a, type(a), b, type(b)))


def setup_module():
    global stamper
    global tmpdir
    tmpdir = tempfile.TemporaryDirectory()
    zeitgitter.config.get_args(args=[
        '--gnupg-home',
        str(pathlib.Path(os.path.dirname(os.path.realpath(__file__)),
                         'gnupg')),
        '--country', '', '--owner', '', '--contact', '',
        '--keyid', '353DFEC512FA47C7',
        '--own-url', 'https://hagrid.snakeoil',
        '--max-parallel-signatures', '10',
        '--max-parallel-timeout', '1',
        '--number-of-gpg-agents', '10',
        '--repository', tmpdir.name])
    stamper = zeitgitter.stamper.Stamper()
<<<<<<< HEAD
    os.environ['ZEITGITTER_FAKE_TIME'] = '1551155115'
=======
    os.environ['IGITT_FAKE_TIME'] = '1551155115'
>>>>>>> c3a1fec9


def teardown_module():
    del os.environ['ZEITGITTER_FAKE_TIME']
    tmpdir.cleanup()


def test_sign_tag():
    tagstamp = stamper.stamp_tag('1' * 40, 'sample-timestamping-tag')
    assertEqual(tagstamp, """object 1111111111111111111111111111111111111111
type commit
tag sample-timestamping-tag
tagger Hagrid Snakeoil Timestomping Service <timestomping@hagrid.snakeoil> 1551155115 +0000

https://hagrid.snakeoil tag timestamp
-----BEGIN PGP SIGNATURE-----

iF0EABECAB0WIQTKSvqybFiyCVmcgCU1Pf7FEvpHxwUCXHS/qwAKCRA1Pf7FEvpH
x4NcAJ92bPgI8D7Qz0MH5WCTmCSw9ohNPwCfe0DEodj23WzTicziH/3INpnEzKk=
=ekTn
-----END PGP SIGNATURE-----
""")


delta1 = None
delta5 = None


def test_gpg_agent1():
    global delta1
    start = time.time()
    for i in range(20):
        test_sign_tag()
    delta1 = time.time() - start


counter_lock = threading.Lock()
counter = 0


def count_sign_tag():
    global counter
    try:
        test_sign_tag()
        with counter_lock:
            counter = counter + 1
    except AssertionError:
        pass


def test_gpg_agent5():
    global delta5
    start = time.time()
    threads = []
    for i in range(20):
        t = threading.Thread(target=count_sign_tag, name="test_gpg_agent5_%d" % i)
        t.start()
        threads.append(t)
    for t in threads:
        t.join()
    delta5 = time.time() - start


def test_gpg_agent9():
    """Test again with warm cache"""
    global delta1
    d1copy = delta1
    # Overwrites delta1
    test_gpg_agent1()
    # Temporarily add "or True" to see the performance
    if d1copy < delta5 or delta1 < delta5:
        raise AssertionError("""Parallelizing does not give any benefit
    First sequential run:  %s
    Parallel run:          %s
    Second sequential run: %s""" % (d1copy, delta5, delta1))<|MERGE_RESOLUTION|>--- conflicted
+++ resolved
@@ -57,15 +57,11 @@
         '--number-of-gpg-agents', '10',
         '--repository', tmpdir.name])
     stamper = zeitgitter.stamper.Stamper()
-<<<<<<< HEAD
-    os.environ['ZEITGITTER_FAKE_TIME'] = '1551155115'
-=======
     os.environ['IGITT_FAKE_TIME'] = '1551155115'
->>>>>>> c3a1fec9
 
 
 def teardown_module():
-    del os.environ['ZEITGITTER_FAKE_TIME']
+    del os.environ['IGITT_FAKE_TIME']
     tmpdir.cleanup()
 
 
