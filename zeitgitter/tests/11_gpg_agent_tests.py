#!/usr/bin/python3 -tt
#
# zeitgitterd — Independent GIT Timestamping, HTTPS server
#
# Copyright (C) 2019 Marcel Waldvogel
#
# This program is free software: you can redistribute it and/or modify
# it under the terms of the GNU Affero General Public License as published
# by the Free Software Foundation, either version 3 of the License, or
# (at your option) any later version.
#
# This program is distributed in the hope that it will be useful,
# but WITHOUT ANY WARRANTY; without even the implied warranty of
# MERCHANTABILITY or FITNESS FOR A PARTICULAR PURPOSE.  See the
# GNU Affero General Public License for more details.
#
# You should have received a copy of the GNU Affero General Public License
# along with this program.  If not, see <https://www.gnu.org/licenses/>.
#

# Test GPG parallel signature creation

import os
import pathlib
import tempfile
import threading
import time

import zeitgitter.config
import zeitgitter.stamper


def assertEqual(a, b):
    if type(a) != type(b):
        raise AssertionError(
            "Assertion failed: Type mismatch %r (%s) != %r (%s)"
            % (a, type(a), b, type(b)))
    elif a != b:
        raise AssertionError(
            "Assertion failed: Value mismatch: %r (%s) != %r (%s)"
            % (a, type(a), b, type(b)))


def setup_module():
    global stamper
    global tmpdir
    tmpdir = tempfile.TemporaryDirectory()
    zeitgitter.config.get_args(args=[
        '--gnupg-home',
        str(pathlib.Path(os.path.dirname(os.path.realpath(__file__)),
                         'gnupg')),
        '--country', '', '--owner', '', '--contact', '',
        '--keyid', '353DFEC512FA47C7',
        '--own-url', 'https://hagrid.snakeoil',
        '--max-parallel-signatures', '10',
        '--max-parallel-timeout', '1',
        '--number-of-gpg-agents', '10',
        '--repository', tmpdir.name])
    stamper = zeitgitter.stamper.Stamper()
<<<<<<< HEAD
    os.environ['IGITT_FAKE_TIME'] = '1551155115'
=======
    os.environ['ZEITGITTER_FAKE_TIME'] = '1551155115'
>>>>>>> 2af85d14


def teardown_module():
    del os.environ['ZEITGITTER_FAKE_TIME']
    tmpdir.cleanup()


def test_sign_tag():
    tagstamp = stamper.stamp_tag('1' * 40, 'sample-timestamping-tag')
    assertEqual(tagstamp, """object 1111111111111111111111111111111111111111
type commit
tag sample-timestamping-tag
tagger Hagrid Snakeoil Timestomping Service <timestomping@hagrid.snakeoil> 1551155115 +0000

https://hagrid.snakeoil tag timestamp
-----BEGIN PGP SIGNATURE-----

iF0EABECAB0WIQTKSvqybFiyCVmcgCU1Pf7FEvpHxwUCXHS/qwAKCRA1Pf7FEvpH
x4NcAJ92bPgI8D7Qz0MH5WCTmCSw9ohNPwCfe0DEodj23WzTicziH/3INpnEzKk=
=ekTn
-----END PGP SIGNATURE-----
""")


delta1 = None
delta5 = None


def test_gpg_agent1():
    global delta1
    start = time.time()
    for i in range(20):
        test_sign_tag()
    delta1 = time.time() - start


counter_lock = threading.Lock()
counter = 0


def count_sign_tag():
    global counter
    try:
        test_sign_tag()
        with counter_lock:
            counter = counter + 1
    except AssertionError:
        pass


def test_gpg_agent5():
    global delta5
    start = time.time()
    threads = []
    for i in range(20):
        t = threading.Thread(target=count_sign_tag, name="test_gpg_agent5_%d" % i)
        t.start()
        threads.append(t)
    for t in threads:
        t.join()
    delta5 = time.time() - start


def test_gpg_agent9():
    """Test again with warm cache"""
    global delta1
    d1copy = delta1
    # Overwrites delta1
    test_gpg_agent1()
    # Temporarily add "or True" to see the performance
    if d1copy < delta5 or delta1 < delta5:
        raise AssertionError("""Parallelizing does not give any benefit
    First sequential run:  %s
    Parallel run:          %s
    Second sequential run: %s""" % (d1copy, delta5, delta1))<|MERGE_RESOLUTION|>--- conflicted
+++ resolved
@@ -57,11 +57,7 @@
         '--number-of-gpg-agents', '10',
         '--repository', tmpdir.name])
     stamper = zeitgitter.stamper.Stamper()
-<<<<<<< HEAD
-    os.environ['IGITT_FAKE_TIME'] = '1551155115'
-=======
     os.environ['ZEITGITTER_FAKE_TIME'] = '1551155115'
->>>>>>> 2af85d14
 
 
 def teardown_module():
