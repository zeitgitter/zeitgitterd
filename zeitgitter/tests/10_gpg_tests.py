#!/usr/bin/python3 -tt
#
# zeitgitterd — Independent GIT Timestamping, HTTPS server
#
# Copyright (C) 2019 Marcel Waldvogel
#
# This program is free software: you can redistribute it and/or modify
# it under the terms of the GNU Affero General Public License as published
# by the Free Software Foundation, either version 3 of the License, or
# (at your option) any later version.
#
# This program is distributed in the hope that it will be useful,
# but WITHOUT ANY WARRANTY; without even the implied warranty of
# MERCHANTABILITY or FITNESS FOR A PARTICULAR PURPOSE.  See the
# GNU Affero General Public License for more details.
#
# You should have received a copy of the GNU Affero General Public License
# along with this program.  If not, see <https://www.gnu.org/licenses/>.
#

# Test GPG signature creation

import os
import pathlib
import tempfile
import threading

import zeitgitter.config
import zeitgitter.stamper


def assertEqual(a, b):
    if type(a) != type(b):
        raise AssertionError(
            "Assertion failed: Type mismatch %r (%s) != %r (%s)"
            % (a, type(a), b, type(b)))
    elif a != b:
        raise AssertionError(
            "Assertion failed: Value mismatch: %r (%s) != %r (%s)"
            % (a, type(a), b, type(b)))


def setup_module():
    global stamper
    global tmpdir
    tmpdir = tempfile.TemporaryDirectory()
    zeitgitter.config.get_args(args=[
        '--gnupg-home',
        str(pathlib.Path(os.path.dirname(os.path.realpath(__file__)),
                         'gnupg')),
        '--country', '', '--owner', '', '--contact', '',
        '--keyid', '353DFEC512FA47C7',
        '--own-url', 'https://hagrid.snakeoil',
        '--max-parallel-signatures', '10',
        '--max-parallel-timeout', '1',
        '--repository', tmpdir.name])
    stamper = zeitgitter.stamper.Stamper()
<<<<<<< HEAD
    os.environ['ZEITGITTER_FAKE_TIME'] = '1551155115'
=======
    os.environ['IGITT_FAKE_TIME'] = '1551155115'
>>>>>>> c3a1fec9


def teardown_module():
    del os.environ['ZEITGITTER_FAKE_TIME']
    tmpdir.cleanup()


def test_commit():
    assert stamper.valid_commit('0123456789012345678901234567890123456789')
    assert stamper.valid_commit('0123456789abcdef678901234567890123456789')
    assert not stamper.valid_commit('012345678901234567890123456789012345678')
    assert not stamper.valid_commit('0123456789012345678901234567890123456789\n')
    assert not stamper.valid_commit('01234567890123456789012345678901234567890')
    assert not stamper.valid_commit('0123456789ABCDEF678901234567890123456789')
    assert not stamper.valid_commit('0123456789abcdefghij01234567890123456789')
    for i in (set(range(0, 255))
              - set(range(ord('0'), ord('0') + 10))
              - set(range(ord('a'), ord('a') + 6))):
        commit = chr(i) * 40
        if stamper.valid_commit(commit):
            raise AssertionError(
                "Assertion failed: '%s' (%d) is valid commit" % (commit, i))


def test_tag():
    assert stamper.valid_tag('a')
    assert stamper.valid_tag('a' * 100)
    assert stamper.valid_tag('A' * 100)
    assert stamper.valid_tag('abcdefghijklmnopqrstuvwxyz0123456789-_')
    assert not stamper.valid_tag('')
    for i in (set(range(0, 255))
              - set((ord('-'), ord('_'), ord('.')))
              - set(range(ord('0'), ord('0') + 10))
              - set(range(ord('A'), ord('A') + 26))
              - set(range(ord('a'), ord('a') + 26))):
        if stamper.valid_tag('a' + chr(i)):
            raise AssertionError(
                "Assertion failed: 'a%s' (%d) is valid tag" % (chr(i), i))
    for i in (set(range(0, 255))
              - set(range(ord('A'), ord('A') + 26))
              - set(range(ord('a'), ord('a') + 26))):
        if stamper.valid_tag(chr(i)):
            raise AssertionError(
                "Assertion failed: '%s' (%d) is valid tag" % (chr(i), i))
    assert not stamper.valid_tag('a ')
    assert not stamper.valid_tag('0')
    assert not stamper.valid_tag('a' * 101)
    assert not stamper.valid_tag('..')


def test_pubkey():
    pubkey = stamper.get_public_key()
    assertEqual(pubkey, """-----BEGIN PGP PUBLIC KEY BLOCK-----

mQGiBFx0B0kRBACw2++3YW1ECOVsXBCd0RuXdIJHaJ8z4EfPhG6cnJWeITFawTBw
4uboTu2NZ99qWH/eEGcOGS38TZvZHbti65AeWkks8SV7nuwuWXF4td0+dVXkDieP
XTw7O8dCI8gDlvpCE+FSgzjzQjSSyYzsCju0GXCZYORrFzU2oILUzloe6wCgpP7l
nhd+0ulQyU87q/n12uLRO1ED+wT7sLS/+RVlwpKPc7cm9JQ/bJEDFOVn1RUWPPAI
lmZjhX78hf5xg6mwqOastH4i0D4CL3TjRzrbu2XF7Is86sp1NKlEXFeWUMpIeFak
eTcFg9DAyB+I84GZHFpXajC8fkz78rJvuDBwLa8p249kWOOb7MZnsLGJNM5mRk1D
uKu5A/97BIRhMYT2nKaR6TKE1QSs4dLG0/ZyGW30P+iYALqcRybHhJfNn2sVkAre
fo+5+id3NgWqU+/Zm+3QRLoHTKzrurR+amZ8EGoE3szlnLH1kkfSJqhN038e02Hn
osUGGIBpVW4IoTltElCX+wJrYF+EAFR5dGv6PjNTuKF7SKMH7bRDSGFncmlkIFNu
YWtlb2lsIFRpbWVzdG9tcGluZyBTZXJ2aWNlIDx0aW1lc3RvbXBpbmdAaGFncmlk
LnNuYWtlb2lsPoh4BBMRAgA4FiEEykr6smxYsglZnIAlNT3+xRL6R8cFAlx0B0kC
GwMFCwkIBwIGFQoJCAsCBBYCAwECHgECF4AACgkQNT3+xRL6R8e96QCffB81wYci
eUVPRmPROLObWS2mzfEAn1dMGgRB2pPRQeaayWyodleWuWZy
=w4y2
-----END PGP PUBLIC KEY BLOCK-----
""")


def test_sign_tag():
    tagstamp = stamper.stamp_tag('1' * 40, 'sample-timestamping-tag')
    print(tagstamp)
    assertEqual(tagstamp, """object 1111111111111111111111111111111111111111
type commit
tag sample-timestamping-tag
tagger Hagrid Snakeoil Timestomping Service <timestomping@hagrid.snakeoil> 1551155115 +0000

https://hagrid.snakeoil tag timestamp
-----BEGIN PGP SIGNATURE-----

iF0EABECAB0WIQTKSvqybFiyCVmcgCU1Pf7FEvpHxwUCXHS/qwAKCRA1Pf7FEvpH
x4NcAJ92bPgI8D7Qz0MH5WCTmCSw9ohNPwCfe0DEodj23WzTicziH/3INpnEzKk=
=ekTn
-----END PGP SIGNATURE-----
""")


def test_sign_branch1():
    branchstamp = stamper.stamp_branch('1' * 40, '2' * 40, '3' * 40)
    print(branchstamp)
    assertEqual(branchstamp, """tree 3333333333333333333333333333333333333333
parent 2222222222222222222222222222222222222222
parent 1111111111111111111111111111111111111111
author Hagrid Snakeoil Timestomping Service <timestomping@hagrid.snakeoil> 1551155115 +0000
committer Hagrid Snakeoil Timestomping Service <timestomping@hagrid.snakeoil> 1551155115 +0000
gpgsig -----BEGIN PGP SIGNATURE-----
 
 iF0EABECAB0WIQTKSvqybFiyCVmcgCU1Pf7FEvpHxwUCXHS/qwAKCRA1Pf7FEvpH
 xyE2AJwLFob5fXtSJ/kt/o3H+ueKezt+UACeOuJYxrYDlFDykS528B4oJ5YzNvo=
 =sAaK
 -----END PGP SIGNATURE-----

https://hagrid.snakeoil branch timestamp 2019-02-26 04:25:15 UTC
""")


def test_sign_branch2():
    branchstamp = stamper.stamp_branch('1' * 40, None, '3' * 40)
    print(branchstamp)
    assertEqual(branchstamp, """tree 3333333333333333333333333333333333333333
parent 1111111111111111111111111111111111111111
author Hagrid Snakeoil Timestomping Service <timestomping@hagrid.snakeoil> 1551155115 +0000
committer Hagrid Snakeoil Timestomping Service <timestomping@hagrid.snakeoil> 1551155115 +0000
gpgsig -----BEGIN PGP SIGNATURE-----
 
 iF0EABECAB0WIQTKSvqybFiyCVmcgCU1Pf7FEvpHxwUCXHS/qwAKCRA1Pf7FEvpH
 x/jRAJ0eUDsZAHp3xzxX2r6zoS65Z5ZzngCghatkz5MdU3qoS4QBvjQS7RwAqfE=
 =REbT
 -----END PGP SIGNATURE-----

https://hagrid.snakeoil branch timestamp 2019-02-26 04:25:15 UTC
""")


def test_multithreading1():
    stamper.extra_delay = 0.5
    threads = []
    for i in range(20):
        t = threading.Thread(target=test_sign_tag, name="test_multithreading1_%d" % i)
        t.start()
        threads.append(t)
    for t in threads:
        t.join()


counter_lock = threading.Lock()
counter = 0


def count_sign_tag():
    global counter
    try:
        test_sign_tag()
        with counter_lock:
            counter = counter + 1
    except AssertionError:
        pass


def test_multithreading5():
    stamper.extra_delay = 1.5
    threads = []
    for i in range(20):
        t = threading.Thread(target=count_sign_tag, name="test_multithreading5_%d" % i)
        t.start()
        threads.append(t)
    for t in threads:
        t.join()
    print('counter =' + str(counter))
    assert (counter == 10)<|MERGE_RESOLUTION|>--- conflicted
+++ resolved
@@ -55,15 +55,11 @@
         '--max-parallel-timeout', '1',
         '--repository', tmpdir.name])
     stamper = zeitgitter.stamper.Stamper()
-<<<<<<< HEAD
-    os.environ['ZEITGITTER_FAKE_TIME'] = '1551155115'
-=======
     os.environ['IGITT_FAKE_TIME'] = '1551155115'
->>>>>>> c3a1fec9
 
 
 def teardown_module():
-    del os.environ['ZEITGITTER_FAKE_TIME']
+    del os.environ['IGITT_FAKE_TIME']
     tmpdir.cleanup()
 
 
