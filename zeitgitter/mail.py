--- conflicted
+++ resolved
@@ -23,13 +23,9 @@
 import logging as _logging
 import os
 import pygit2 as git
-<<<<<<< HEAD
-import subprocess
-=======
 import re
 import subprocess
 import time
->>>>>>> 8caf6e4f
 
 from datetime import datetime, timedelta
 from imaplib import IMAP4
@@ -59,15 +55,9 @@
     with SMTP(host, port=port,
               local_hostname=zeitgitter.config.arg.domain) as smtp:
         smtp.starttls()
-<<<<<<< HEAD
-        smtp.login(zeitgitter.config.arg.mail_username,
-                   zeitgitter.config.arg.mail_password)
-        frm = zeitgitter.config.arg.mail_address
-=======
         smtp.login(zeitgitter.config.arg.stamper_username,
                    zeitgitter.config.arg.stamper_password)
         frm = zeitgitter.config.arg.stamper_own_address
->>>>>>> 8caf6e4f
         date = strftime("%a, %d %b %Y %H:%M:%S +0000", gmtime())
         msg = """From: %s
 To: %s
@@ -148,11 +138,7 @@
     if not stderr.startswith('gpg: Signature made '):
         logging.warning("Signature not made (%r)" % stderr)
         return False
-<<<<<<< HEAD
-    if not ((' key ID %s\n' % zeitgitter.config.arg.external_pgp_timestamper_keyid)
-=======
     if not ((' key ID %s\n' % zeitgitter.config.arg.stamper_keyid)
->>>>>>> 8caf6e4f
             in stderr):
         logging.warning("Wrong KeyID (%r)" % stderr)
         return False
@@ -177,10 +163,7 @@
 
 
 def verify_body_and_save_signature(body, stat, logfile, msgno):
-<<<<<<< HEAD
-=======
     logging.debug(body)
->>>>>>> 8caf6e4f
     bodylines = extract_pgp_body(body)
     if bodylines is None:
         logging.warning("No body lines")
@@ -248,23 +231,6 @@
         logging.debug("IMAP IDLE → %s" % line)
         if line != b'+ idling':
             logging.debug("IMAP IDLE unsuccessful")
-<<<<<<< HEAD
-            return False
-        # Wait for new message
-        logging.debug("…")
-        line = imap.readline().strip()
-        logging.debug("IMAP IDLE → %s" % line)
-        if line == b'' or line.startswith(b'* BYE '):
-            logging.debug("IMAP IDLE ends False")
-            return False
-        if line.endswith(b' EXISTS'):
-            logging.debug("You have new mail!")
-            # Stop idling
-            imap.send(b'DONE\r\n')
-            if check_for_stamper_mail(imap, stat, logfile) is True:
-                logging.debug("IMAP IDLE ends False")
-                return False
-=======
             return False
         # Wait for new message
         while True:
@@ -283,18 +249,13 @@
                     return False
                 break # Restart IDLE command
             # Otherwise: Seen untagged response we don't care for, continue idling
->>>>>>> 8caf6e4f
 
 
 def check_for_stamper_mail(imap, stat, logfile):
     logging.debug("IMAP SEARCH…")
     (typ, msgs) = imap.search(
         None,
-<<<<<<< HEAD
-        'FROM', '"%s"' % zeitgitter.config.arg.external_pgp_timestamper_from,
-=======
         'FROM', '"%s"' % zeitgitter.config.arg.stamper_from,
->>>>>>> 8caf6e4f
         'UNSEEN',
         'LARGER', str(stat.st_size),
         'SMALLER', str(stat.st_size + 16384))
@@ -332,27 +293,16 @@
         logging.debug("File is from %d" % stat.st_mtime)
     except FileNotFoundError:
         return False
-<<<<<<< HEAD
-    (host, port) = split_host_port(zeitgitter.config.arg.imap_server, 143)
-    with IMAP4(host=host, port=port) as imap:
-        imap.starttls()
-        imap.login(zeitgitter.config.arg.mail_username,
-                   zeitgitter.config.arg.mail_password)
-=======
     (host, port) = split_host_port(zeitgitter.config.arg.stamper_imap_server, 143)
     with IMAP4(host=host, port=port) as imap:
         imap.starttls()
         imap.login(zeitgitter.config.arg.stamper_username,
                    zeitgitter.config.arg.stamper_password)
->>>>>>> 8caf6e4f
         imap.select('INBOX')
         if (check_for_stamper_mail(imap, stat, logfile) == False
                 and still_same_head(repo, initial_head)):
             # No existing message found, wait for more incoming messages
             # and process them until definitely okay or giving up for good
-<<<<<<< HEAD
-            imap_idle(imap, stat, repo, initial_head, logfile)
-=======
             if 'IDLE' in imap.capabilities:
                 imap_idle(imap, stat, repo, initial_head, logfile)
             else:
@@ -363,7 +313,6 @@
                         return
                     if check_for_stamper_mail(imap, stat, logfile):
                         return
->>>>>>> 8caf6e4f
 
 
 def async_email_timestamp(logfile):
