--- conflicted
+++ resolved
@@ -27,6 +27,7 @@
 import re
 import socket
 import socketserver
+import subprocess
 import urllib
 from http.server import BaseHTTPRequestHandler, HTTPServer
 from pathlib import Path
@@ -93,13 +94,16 @@
         self.wfile.write(explain)
 
     def do_GET(self):
-        subst = {b'ZEITGITTER_DOMAIN': bytes(zeitgitter.config.arg.domain, 'UTF-8'),
-                 b'ZEITGITTER_OWNER': bytes(zeitgitter.config.arg.owner, 'UTF-8'),
+        subst = {b'ZEITGITTER_DOMAIN':  bytes(zeitgitter.config.arg.domain,  'UTF-8'),
+                 b'ZEITGITTER_OWNER':   bytes(zeitgitter.config.arg.owner,   'UTF-8'),
                  b'ZEITGITTER_CONTACT': bytes(zeitgitter.config.arg.contact, 'UTF-8'),
                  b'ZEITGITTER_COUNTRY': bytes(zeitgitter.config.arg.country, 'UTF-8')}
 
         if self.path == '/':
-            self.send_file('text/html', 'index.html', replace=subst)
+            if zeitgitter.config.arg.webconfig:
+                self.send_file('text/html', 'cf-index.html')
+            else:
+                self.send_file('text/html', 'index.html', replace=subst)
         else:
             match = re.match('^/([a-z0-9][-_.a-z0-9]*).(html|css|js|png|jpe?g|svg)$', self.path, re.IGNORECASE)
             mimemap = {
@@ -110,6 +114,10 @@
                 'svg': 'image/svg+xml',
                 'jpg': 'image/jpeg',
                 'jpeg': 'image/jpeg'}
+            if (not zeitgitter.config.arg.webconfig
+                    and self.path.startswith('/cf-')):
+                self.send_bodyerr(403, "Forbidden",
+                                  "<p>Only available in webconfig mode.</p>")
             if match and match.group(2) in mimemap:
                 if match.group(2) == 'html':
                     self.send_file(mimemap[match.group(2)], self.path[1:], replace=subst)
@@ -124,11 +132,15 @@
 public_key = None
 
 
+def ensure_stamper():
+    global stamper
+    if stamper is None:
+        stamper = zeitgitter.stamper.Stamper()
+
+
 class StamperRequestHandler(FlatFileRequestHandler):
     def __init__(self, *args, **kwargs):
-        global stamper
-        if stamper is None:
-            stamper = zeitgitter.stamper.Stamper()
+        ensure_stamper()
         self.protocol_version = 'HTTP/1.1'
         super().__init__(*args, **kwargs)
 
@@ -169,6 +181,14 @@
             return 406
 
     def handle_request(self, params):
+        if 'request' in params and params['request'][0] == 'apply-webconfig':
+            if zeitgitter.config.arg.webconfig:
+                zeitgitter.webconfig.apply(self, params)
+            else:
+                self.send_bodyerr(403, "Forbidden",
+                                  "<p>Only available in webconfig mode.</p>")
+            return
+
         sig = self.handle_signature(params)
         if sig == 406:
             self.send_bodyerr(406, "Unsupported timestamping request",
@@ -220,8 +240,6 @@
         else:
             super().do_GET()
 
-<<<<<<< HEAD
-=======
 def finish_setup(arg):
     # 1. Determine or create key, if possible
     #    (Not yet ready to use global stamper)
@@ -254,10 +272,13 @@
         subprocess.run(['git', 'add', 'pubkey.asc'],
                 cwd=repo).check_returncode()
 
->>>>>>> 2e0b1c62
 
 def run():
     zeitgitter.config.get_args()
+    finish_setup(zeitgitter.config.arg)
+    ### TODO: Stop if --check-and-setup-only is specified
+    ### This option also logs to stderr with debug
+    ### Be verbose in finish_setup()
     zeitgitter.commit.run()
     httpd = SocketActivationHTTPServer(
         (zeitgitter.config.arg.listen_address, zeitgitter.config.arg.listen_port),
