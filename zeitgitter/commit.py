--- conflicted
+++ resolved
@@ -135,11 +135,7 @@
             logging.info("Pushing upstream to %s" % r);
             push_upstream(repo, r, branches)
 
-<<<<<<< HEAD
-        if zeitgitter.config.arg.mail_address:
-=======
         if zeitgitter.config.arg.stamper_own_address:
->>>>>>> 8caf6e4f
             logging.info("cross-timestamping by mail")
             zeitgitter.mail.async_email_timestamp(preserve)
         logging.info("do_commit done")
