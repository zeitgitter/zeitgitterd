--- conflicted
+++ resolved
@@ -18,10 +18,7 @@
 - Support Docker
 - More detailed debug support (see `--debug-level`)
 - Minimal support for HTTP `HEAD` requests
-<<<<<<< HEAD
-=======
 - Can use IMAP servers without `IDLE` support (are there still any out there?)
->>>>>>> 8caf6e4f
 
 ## Fixed
 - Correctly handles IMAP `IDLE` responses other than `EXISTS` (especially
@@ -31,19 +28,12 @@
 ## Changed
 - Split into client (git-timestamp) and server (zeitgitterd).
 - Calculate a default for `--gnupg-home` to allow `--number-of-gpg-agents` > 1
-<<<<<<< HEAD
-- `--email-address` is now deprecated; please use `--mail-address` instead
-- Commit log message includes timestamp as well to improve readability for
-  `git blame` etc.
-- Log message timestamps (including "Found uncommitted data") now say "UTC"
-=======
 - Commit log message includes timestamp as well to improve readability for
   `git blame` etc.
 - Log message timestamps (including "Found uncommitted data") now say "UTC"
 - Renamed all PGP Digital Timestamper related parameters to a common
   `--stamper-` prefix (the old names are still accepted, but deprecated)
 - Mail tests now include a (local) configuration file for the site secrets.
->>>>>>> 8caf6e4f
 
 
 # 0.9.2 - 2019-05-10
